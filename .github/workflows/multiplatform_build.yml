name: Multiplatform Build

on:
  workflow_dispatch:
  push:
    branches: ["main"]
    tags:
      - "v*"
  pull_request:
    branches: ["main"]

env:
  CARGO_TERM_COLOR: always

jobs:
  framework:
    runs-on: ubuntu-latest
    steps:
      - name: Checkout
        uses: actions/checkout@v3
        with:
          submodules: recursive

      - name: Cache Restore
        uses: actions/cache/restore@v4
        with:
          key: cache
          path: |
            ~/.rustup
            ~/.cargo
            target/

      - name: Install Rust
        run: curl https://sh.rustup.rs -sSf | sh -s -- --default-toolchain stable --profile minimal -y

<<<<<<< HEAD
      - name: Install Wasm-Pack
        run: curl https://rustwasm.github.io/wasm-pack/installer/init.sh -sSf | sh
=======
      - name: Add WASM target
        run: rustup target add wasm32-unknown-unknown
>>>>>>> e49d8e85

      - name: Build
        run: cargo build --workspace --exclude engine_app --exclude engine_web --target wasm32-unknown-unknown --release --verbose

      - name: Setup NodeJS
        uses: actions/setup-node@v4

      - name: Test
        run: find crates/ -mindepth 1 -maxdepth 1 -type d -not -name engine_web -or -not -name engine_app -exec wasm-pack test --node {} \;

      - name: Cache Save
        uses: actions/cache/save@v4
        if: always()
        with:
          key: cache
          path: |
            ~/.rustup
            ~/.cargo
            target/

      - uses: actions/upload-artifact@v4
        if: always()
        with:
          name: framework
          path: target/release/lib*

  engine-web:
    runs-on: ubuntu-latest
    needs: framework
    steps:
      - name: Checkout
        uses: actions/checkout@v3
        with:
          submodules: recursive

      - name: Cache Restore
        uses: actions/cache/restore@v4
        with:
          key: cache
          path: |
            ~/.rustup
            ~/.cargo
            target/

      - name: Install Rust
        run: curl https://sh.rustup.rs -sSf | sh -s -- --default-toolchain stable --profile minimal -y

      - name: Add WASM target
        run: rustup target add wasm32-unknown-unknown

      - name: Install Trunk
        run: cargo install trunk

      - name: Build
        run: |
          cd crates/engine_web/
          trunk build --verbose

      - name: Cache Save
        uses: actions/cache/save@v4
        if: always()
        with:
          key: cache
          path: |
            ~/.rustup
            ~/.cargo
            target/

      - uses: actions/upload-artifact@v4
        if: always()
        with:
          name: "engine-web"
          path: crates/engine_web/dist/

  dispatch-engine-beta:
    runs-on: ubuntu-latest
    needs: engine-web
    steps:
      - name: Dispatch sakulflee.github.io
        uses: benc-uk/workflow-dispatch@v1
        with:
          workflow: deploy.yml
          repo: sakulFlee/sakulflee.github.io
          token: ${{ secrets.DISPATCH_PAT }}
          ref: main

  engine-app-windows:
    runs-on: windows-latest
    needs: engine-web
    if: startsWith(github.ref, 'refs/tags/v')
    steps:
      - name: Checkout
        uses: actions/checkout@v3
        with:
          submodules: recursive

      - name: Cache Restore
        uses: actions/cache/restore@v4
        with:
          key: cacheows
          path: |
            ~/.rustup
            ~/.cargo
            target/

      - name: Install Rust
        run: |
          Invoke-WebRequest https://static.rust-lang.org/rustup/dist/x86_64-pc-windows-msvc/rustup-init.exe -OutFile rustup-init.exe
          ./rustup-init.exe --default-toolchain stable --profile minimal -y

      - name: Add WASM target
        run: rustup target add wasm32-unknown-unknown

      - name: Install Trunk
        run: cargo install trunk

      - name: Install Tauri BETA
        run: cargo install --git https://github.com/tauri-apps/tauri/ --tag tauri-v2.0.0-beta.10 tauri-cli

      - name: Build
        env:
          RUST_BACKTRACE: "full"
          CARGO_PROFILE_RELEASE_BUILD_OVERRIDE_DEBUG: true
        run: |
          cd crates/engine_app/
          cargo tauri build --verbose

      - name: Cache Save
        uses: actions/cache/save@v4
        if: always()
        with:
          key: cacheows
          path: |
            ~/.rustup
            ~/.cargo
            target/

      - uses: actions/upload-artifact@v4
        if: always()
        with:
          name: engine-app-windows
          path: |
            target/release/Akimo-Project Engine.exe
            target/release/bundle/*

  engine-app-linux:
    runs-on: ubuntu-latest
    needs: engine-web
    if: startsWith(github.ref, 'refs/tags/v')
    steps:
      - name: Checkout
        uses: actions/checkout@v3
        with:
          submodules: recursive

      - name: Cache Restore
        uses: actions/cache/restore@v4
        with:
          key: cachex
          path: |
            ~/.rustup
            ~/.cargo
            target/

      - name: Install dependencies
        run: |
          sudo apt-get update
          sudo apt-get install -y \
            libwebkit2gtk-4.1-dev \
            build-essential \
            curl \
            wget \
            file \
            libssl-dev \
            libgtk-3-dev \
            libayatana-appindicator3-dev \
            librsvg2-dev \
            libsoup-3.0-dev \
            libjavascriptcoregtk-4.1-dev

      - name: Install Rust
        run: curl https://sh.rustup.rs -sSf | sh -s -- --default-toolchain stable --profile minimal -y

      - name: Add WASM target
        run: rustup target add wasm32-unknown-unknown

      - name: Install Trunk
        run: cargo install trunk

      - name: Install Tauri BETA
        run: cargo install --git https://github.com/tauri-apps/tauri/ --tag tauri-v2.0.0-beta.10 tauri-cli

      - name: Build
        run: |
          cd crates/engine_app/
          cargo tauri build --verbose

      - name: Cache Save
        uses: actions/cache/save@v4
        if: always()
        with:
          key: cachex
          path: |
            ~/.rustup
            ~/.cargo
            target/

      - uses: actions/upload-artifact@v4
        if: always()
        with:
          name: engine-app-linux
          path: |
            target/release/akimo-project-engine
            target/release/bundle/*

  engine-app-macos:
    runs-on: macos-latest
    needs: engine-web
    if: startsWith(github.ref, 'refs/tags/v')
    steps:
      - name: Checkout
        uses: actions/checkout@v3
        with:
          submodules: recursive

      - name: Cache Restore
        uses: actions/cache/restore@v4
        with:
          key: cachex
          path: |
            ~/.rustup
            ~/.cargo
            target/

      - name: Install Rust
        run: curl https://sh.rustup.rs -sSf | sh -s -- --default-toolchain stable --profile minimal -y

      - name: Add WASM target
        run: rustup target add wasm32-unknown-unknown

      - name: Install Trunk
        run: cargo install trunk

      - name: Install Tauri BETA
        run: cargo install --git https://github.com/tauri-apps/tauri/ --tag tauri-v2.0.0-beta.10 tauri-cli

      - name: Build
        run: |
          cd crates/engine_app/
          cargo tauri build --verbose

      - name: Cache Save
        uses: actions/cache/save@v4
        if: always()
        with:
          key: caches
          path: |
            ~/.rustup
            ~/.cargo
            target/

      - uses: actions/upload-artifact@v4
        if: always()
        with:
          name: engine-app-macos
          path: |
            target/release/Akimo-Project Engine
            target/release/bundle/*

  engine-app-android:
    runs-on: ubuntu-latest
    needs: engine-web
    if: startsWith(github.ref, 'refs/tags/v')
    steps:
      - name: Checkout
        uses: actions/checkout@v3
        with:
          submodules: recursive

      - name: Cache Restore
        uses: actions/cache/restore@v4
        with:
          key: cacheoid
          path: |
            ~/.rustup
            ~/.cargo
            target/

      - name: Install Rust
        run: curl https://sh.rustup.rs -sSf | sh -s -- --default-toolchain stable --profile minimal -y

      - name: Add WASM target
        run: rustup target add wasm32-unknown-unknown

      - name: Install Trunk
        run: cargo install trunk

      - name: Install Tauri BETA
        run: cargo install --git https://github.com/tauri-apps/tauri/ --tag tauri-v2.0.0-beta.10 tauri-cli

      - name: Set up JDK 19
        uses: actions/setup-java@v3
        with:
          java-version: "19"
          distribution: "temurin"

      - name: Setup Android SDK
        uses: android-actions/setup-android@v3

      - name: Setup Android NDK
        run: |
          sdkmanager 'platforms;android-34' 'platforms;android-34' 'platform-tools' 'ndk;26.2.11394342' 'build-tools;34.0.0' 'cmdline-tools;latest'

      - name: Build
        run: |
          export NDK_HOME="$ANDROID_SDK_ROOT/ndk/26.2.11394342/"
          cd crates/engine_app/
          cargo tauri android init --verbose
          cargo tauri android build --verbose

      - name: Cache Save
        uses: actions/cache/save@v4
        if: always()
        with:
          key: cacheoid
          path: |
            ~/.rustup
            ~/.cargo
            target/

      - uses: actions/upload-artifact@v4
        if: always()
        with:
          name: engine-app-android
          path: |
            crates/engine_app/gen/android/app/build/outputs/apk/universal/release/app-universal-release-unsigned.apk
            crates/engine_app/gen/android/app/build/outputs/bundle/universalRelease/app-universal-release.aab

  # engine-app-ios:
  #   runs-on: macos-latest
  #   needs: engine-web
  #   if: startsWith(github.ref, 'refs/tags/v')
  #   steps:
  #     - name: Checkout
  #       uses: actions/checkout@v3
  #       with:
  #         submodules: recursive

  #     - name: Cache Restore
  #       uses: actions/cache/restore@v4
  #       with:
  #         key: cache
  #         enableCrossOsArchive: true
  #         path: |
  #           ~/.rustup
  #           ~/.cargo
  #           target/

  #     - name: Install Rust
  #       run: curl https://sh.rustup.rs -sSf | sh -s -- --default-toolchain stable --profile minimal -y

  #     - name: Add WASM target
  #       run: rustup target add wasm32-unknown-unknown

  #     - name: Install Trunk
  #       run: cargo install trunk

  #     - name: Install Tauri BETA
  #  cargo install --git https://github.com/tauri-apps/tauri/ --tag tauri-v2.0.0-beta.10 tauri-cli

  #     - name: Build
  #       run:|
  #         cd crates/engine_app/
  #         cargo tauri ios init --verbose
  #         cargo tauri ios build --verbose

  #     - name: Cache Save
  #       uses: actions/cache/save@v4
  #       if: always()
  #       with:
  #         key: cachee-app-ios
  #         enableCrossOsArchive: true
  #         path: |
  #           ~/.rustup
  #           ~/.cargo
  #           target/

  #     - uses: actions/upload-artifact@v4
  #       if: always()
  #       with:
  #         name: engine-app-ios
  #         path: target/ TODO

  publish:
    runs-on: ubuntu-latest
    needs: [
        engine-app-linux,
        engine-app-macos,
        engine-app-windows,
        engine-app-android,
        # engine-app-ios TODO,
        engine-web,
        framework,
      ]
    permissions:
      contents: write
    if: startsWith(github.ref, 'refs/tags/v')
    steps:
      - name: Make artifacts directory
        run: mkdir artifacts

      - name: Download all artifacts
        uses: actions/download-artifact@v4

      - name: Prepare artifact -> Linux Executable
        run: mv engine-app-linux/akimo-project-engine "artifacts/Akimo-Project.Engine-Linux"

      - name: Prepare artifact -> Linux AppImage
        run: find engine-app-linux/bundle/appimage/ -type f -name *.AppImage -exec mv {} "artifacts/Akimo-Project.Engine-Linux-AppImage.AppImage" \;

      - name: Prepare artifact -> Linux DEB
        run: find engine-app-linux/bundle/deb/ -type f -name *.deb -exec mv {} "artifacts/Akimo-Project.Engine-Linux-Setup.deb" \;

      - name: Prepare artifact -> Linux RPM
        run: find engine-app-linux/bundle/rpm/ -type f -name *.rpm -exec mv {} "artifacts/Akimo-Project.Engine-Linux-Setup.rpm" \;

      - name: Prepare artifact -> Windows Executable
        run: mv "engine-app-windows/Akimo-Project Engine.exe" "artifacts/Akimo-Project.Engine-Windows.exe"

      - name: Prepare artifact -> Windows Setup MSI
        run: find engine-app-windows/bundle/msi/ -type f -name *.msi -exec mv {} "artifacts/Akimo-Project.Engine-Windows-Setup.msi" \;

      - name: Prepare artifact -> Windows Setup EXE
        run: find engine-app-windows/bundle/nsis/ -type f -name *.exe -exec mv {} "artifacts/Akimo-Project.Engine-Windows-Setup.exe" \;

      - name: Prepare artifact -> macOS Executable
        run: mv "engine-app-macos/Akimo-Project Engine" "artifacts/Akimo-Project.Engine-macOS"

      - name: Prepare artifact -> macOS Setup DMG
        run: find engine-app-macos/bundle/dmg/ -type f -name *.dmg -exec mv {} "artifacts/Akimo-Project.Engine-macOS-Setup.dmg" \;

      - name: Prepare artifact -> macOS Setup APP
        run: zip "artifacts/Akimo-Project.Engine-macOS-APP.app.zip" "engine-app-macos/bundle/macos/Akimo-Project Engine.app/"

      - name: Prepare artifact -> Web
        run: zip "artifacts/Akimo-Project.Engine-Web.zip" engine-web/*

      - name: Prepare artifact -> Framework
        run: mv framework/* artifacts/

      - name: Make release
        uses: ncipollo/release-action@v1
        with:
          artifacts: "artifacts/*"

  dispatch-engine-release:
    runs-on: ubuntu-latest
    needs: publish
    if: startsWith(github.ref, 'refs/tags/v')
    steps:
      - name: Dispatch sakulflee.github.io
        uses: benc-uk/workflow-dispatch@v1
        with:
          workflow: deploy.yml
          repo: sakulFlee/sakulflee.github.io
          token: ${{ secrets.DISPATCH_PAT }}
          ref: main<|MERGE_RESOLUTION|>--- conflicted
+++ resolved
@@ -33,13 +33,11 @@
       - name: Install Rust
         run: curl https://sh.rustup.rs -sSf | sh -s -- --default-toolchain stable --profile minimal -y
 
-<<<<<<< HEAD
       - name: Install Wasm-Pack
         run: curl https://rustwasm.github.io/wasm-pack/installer/init.sh -sSf | sh
-=======
+
       - name: Add WASM target
         run: rustup target add wasm32-unknown-unknown
->>>>>>> e49d8e85
 
       - name: Build
         run: cargo build --workspace --exclude engine_app --exclude engine_web --target wasm32-unknown-unknown --release --verbose
