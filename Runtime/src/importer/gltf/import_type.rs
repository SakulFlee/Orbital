--- conflicted
+++ resolved
@@ -4,9 +4,5 @@
     Scene,
     Model,
     Camera,
-<<<<<<< HEAD
-    // TODO: Light,
-=======
     Light,
->>>>>>> 3965482f
 }