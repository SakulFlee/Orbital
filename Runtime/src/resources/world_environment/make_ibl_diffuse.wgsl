const PI: f32 = 3.14159265359;
const INV_ATAN: vec2<f32> = vec2(0.1591, 0.3183); // 1/(2*PI), 1/PI
const TWO_PI: f32 = 6.28318530718;

// Bindings for textures
@group(0) @binding(0) var src: texture_2d<f32>; // Equirectangular source
@group(0) @binding(1) var dst: texture_storage_2d_array<rgba16float, write>; // Cubemap destination

// Structure to define a cubemap face
struct Face {
    forward: vec3<f32>,
    up: vec3<f32>,
    right: vec3<f32>,
}

// Function to get face definition based on face index (Z-order)
fn gid_z_to_face(gid_z: u32) -> Face {
    switch gid_z {
        case 0u: { // +X
            return Face(vec3(1.0, 0.0, 0.0), vec3(0.0, 1.0, 0.0), vec3(0.0, 0.0, -1.0));
        }
        case 1u: { // -X
            return Face(vec3(-1.0, 0.0, 0.0), vec3(0.0, 1.0, 0.0), vec3(0.0, 0.0, 1.0));
        }
        case 2u: { // +Y (Corrected)
            return Face(vec3(0.0, 1.0, 0.0), vec3(0.0, 0.0, -1.0), vec3(1.0, 0.0, 0.0));
        }
        case 3u: { // -Y (Corrected)
            return Face(vec3(0.0, -1.0, 0.0), vec3(0.0, 0.0, 1.0), vec3(1.0, 0.0, 0.0));
        }
        case 4u: { // +Z
            return Face(vec3(0.0, 0.0, 1.0), vec3(0.0, 1.0, 0.0), vec3(1.0, 0.0, 0.0));
        }
        case 5u: { // -Z
            return Face(vec3(0.0, 0.0, -1.0), vec3(0.0, 1.0, 0.0), vec3(-1.0, 0.0, 0.0));
        }
        default { // Should never happen
            return Face(vec3(0.0, 0.0, 0.0), vec3(0.0, 0.0, 0.0), vec3(0.0, 0.0, 0.0));
        }
    }
}

<<<<<<< HEAD
// Generates a single dimension of a low-discrepancy sequence (Radical Inverse base 2)
fn radical_inverse_vdc(bits: u32) -> f32 {
    var reversed_bits = reverseBits(bits);
    reversed_bits = (reversed_bits & 0x55555555u) << 1u | (reversed_bits & 0xAAAAAAAAu) >> 1u;
    reversed_bits = (reversed_bits & 0x33333333u) << 2u | (reversed_bits & 0xCCCCCCCCu) >> 2u;
    reversed_bits = (reversed_bits & 0x0F0F0F0Fu) << 4u | (reversed_bits & 0xF0F0F0F0u) >> 4u;
    reversed_bits = (reversed_bits & 0x00FF00FFu) << 8u | (reversed_bits & 0xFF00FF00u) >> 8u;
    // Scale to the [0, 1] range
    return f32(reversed_bits) * 2.3283064365386963e-10; // / 0x100000000
}

// Generates a 2D low-discrepancy Hammersley sequence point
fn hammersley(i: u32, N: u32) -> vec2<f32> {
    return vec2<f32>(f32(i) / f32(N), radical_inverse_vdc(i));
}

// Generates a cosine-weighted sample vector in tangent space for diffuse lighting
fn importance_sample_lambert(xi: vec2<f32>) -> vec3<f32> {
    let cos_theta = sqrt(1.0 - xi.y);
    let sin_theta = sqrt(xi.y); // This is sqrt(1.0 - cos_theta^2)
    let phi = 2.0 * PI * xi.x;
    let sample_vec = vec3<f32>(cos(phi) * sin_theta, sin(phi) * sin_theta, cos_theta);
    return sample_vec;
}

fn calculate_pbr_ibl_diffuse(N: vec3<f32>, gid: vec3<u32>) {
    var total_radiance = vec3(0.0);

    const SAMPLE_COUNT: u32 = 1024u; // 1024 or 2048 is a good number

    // Create the TBN matrix once before the loop
=======
const PCG_MULTIPLIER: u32 = 747796405u;
const PCG_INCREMENT: u32 = 2891336453u;
fn pcg_hash(seed: u32) -> f32 {
    var state = seed;
    state = state * PCG_MULTIPLIER + PCG_INCREMENT;
    let word = ((state >> ((state >> 28u) + 4u)) ^ state) * 277803737u;
    return f32(word >> 16u) / 65535.0; // Returns a value in [0, 1]
}

// Main function to calculate diffuse IBL for a given normal
fn calculate_pbr_ibl_diffuse(N: vec3<f32>, gid: vec3<u32>) {
    var irradiance = vec3(0.0);

    // Number of samples
    const SAMPLE_COUNT: u32 = 8192u; 

    // Use gid as a seed for the random number generator
    let seed = gid.x * 19u + gid.y * 13u + gid.z * 11u;

    // Create a TBN matrix for transforming samples
>>>>>>> 628bd2a7
    let up = select(vec3(0.0, 0.0, 1.0), vec3(0.0, 1.0, 0.0), abs(N.y) > 0.999);
    let tangent = normalize(cross(up, N));
    let bitangent = cross(N, tangent);

    for (var i: u32 = 0u; i < SAMPLE_COUNT; i++) {
<<<<<<< HEAD
        // 1. Get a low-discrepancy point on the unit square
        let xi = hammersley(i, SAMPLE_COUNT);

        // 2. Generate a cosine-weighted sample direction in tangent space
        let tangent_sample = importance_sample_lambert(xi);

        // 3. Transform sample to world space
=======
        // Generate two random numbers from our hash function
        let r1 = pcg_hash(seed + i * 3u);
        let r2 = pcg_hash(seed + i * 5u);

        // Cosine-weighted importance sampling in tangent space
        let phi = r1 * TWO_PI;
        let cos_theta = sqrt(1.0 - r2);
        let sin_theta = sqrt(r2);

        let tangent_sample = vec3(
            sin_theta * cos(phi),
            sin_theta * sin(phi),
            cos_theta
        );

        // Transform sample from tangent space to world space
>>>>>>> 628bd2a7
        let L = normalize(
            tangent * tangent_sample.x +
            bitangent * tangent_sample.y +
            N * tangent_sample.z
        );
<<<<<<< HEAD

        // 4. Sample environment map
        let eq_uv = vec2(atan2(L.z, L.x), asin(L.y)) * INV_ATAN + 0.5;
        let src_dims = vec2<f32>(textureDimensions(src));
        let eq_pixel = vec2<i32>(eq_uv * src_dims);
        let sample_color = textureLoad(src, clamp(eq_pixel, vec2(0), vec2<i32>(src_dims) - 1), 0).rgb;

        // 5. Accumulate radiance.
        // With importance sampling, the PDF cancels out the cosine term,
        // so we just sum the sampled colors.
        total_radiance += sample_color;
    }

    // 6. The final irradiance is the average radiance scaled by the Lambertian BRDF (1/PI)
    let irradiance = total_radiance / f32(SAMPLE_COUNT);
    let prefiltered_color = irradiance; // The 1/PI factor is applied in the main render shader, not here.
=======
        
        // Sample environment map
        let eq_uv = vec2(atan2(L.z, L.x), asin(L.y)) * INV_ATAN + 0.5;
        let src_dims = vec2<f32>(textureDimensions(src));
        let eq_pixel = vec2<i32>(eq_uv * src_dims);
        let sample_color = textureLoad(src, clamp(eq_pixel, vec2(0), vec2<i32>(src_dims) - 1), 0);

        // Accumulate irradiance
        irradiance += sample_color.rgb;
    }

    // Correct normalization: simply average the accumulated samples.
    let prefiltered_color = irradiance / f32(SAMPLE_COUNT);
>>>>>>> 628bd2a7

    textureStore(dst, gid.xy, gid.z, vec4(prefiltered_color, 1.0));
}

// Main compute shader entry point
@compute
@workgroup_size(16, 16, 1)
fn main(@builtin(global_invocation_id) gid: vec3<u32>) {
    let dst_dims_u = textureDimensions(dst);
    // Bounds check
    if (gid.x >= dst_dims_u.x || gid.y >= dst_dims_u.y) {
        return;
    }

    // Get face definition
    let face = gid_z_to_face(gid.z);

    // Calculate UV coordinates on the cubemap face (-1 to 1)
    let dst_dims_f = vec2<f32>(dst_dims_u.xy);
    let cube_uv = (vec2<f32>(gid.xy) + 0.5) / dst_dims_f * 2.0 - 1.0;

    // Calculate world space normal for this texel
    let N = normalize(
        face.forward +
        face.right * cube_uv.x - // Invert Y for texture coordinates
        face.up * cube_uv.y
    );

    // Calculate diffuse IBL
    calculate_pbr_ibl_diffuse(N, gid);
}
<|MERGE_RESOLUTION|>--- conflicted
+++ resolved
@@ -22,10 +22,10 @@
         case 1u: { // -X
             return Face(vec3(-1.0, 0.0, 0.0), vec3(0.0, 1.0, 0.0), vec3(0.0, 0.0, 1.0));
         }
-        case 2u: { // +Y (Corrected)
+        case 2u: { // +Y
             return Face(vec3(0.0, 1.0, 0.0), vec3(0.0, 0.0, -1.0), vec3(1.0, 0.0, 0.0));
         }
-        case 3u: { // -Y (Corrected)
+        case 3u: { // -Y
             return Face(vec3(0.0, -1.0, 0.0), vec3(0.0, 0.0, 1.0), vec3(1.0, 0.0, 0.0));
         }
         case 4u: { // +Z
@@ -34,120 +34,75 @@
         case 5u: { // -Z
             return Face(vec3(0.0, 0.0, -1.0), vec3(0.0, 1.0, 0.0), vec3(-1.0, 0.0, 0.0));
         }
-        default { // Should never happen
+        default {
             return Face(vec3(0.0, 0.0, 0.0), vec3(0.0, 0.0, 0.0), vec3(0.0, 0.0, 0.0));
         }
     }
 }
 
-<<<<<<< HEAD
-// Generates a single dimension of a low-discrepancy sequence (Radical Inverse base 2)
+// Radical inverse for a given integer
 fn radical_inverse_vdc(bits: u32) -> f32 {
-    var reversed_bits = reverseBits(bits);
-    reversed_bits = (reversed_bits & 0x55555555u) << 1u | (reversed_bits & 0xAAAAAAAAu) >> 1u;
-    reversed_bits = (reversed_bits & 0x33333333u) << 2u | (reversed_bits & 0xCCCCCCCCu) >> 2u;
-    reversed_bits = (reversed_bits & 0x0F0F0F0Fu) << 4u | (reversed_bits & 0xF0F0F0F0u) >> 4u;
-    reversed_bits = (reversed_bits & 0x00FF00FFu) << 8u | (reversed_bits & 0xFF00FF00u) >> 8u;
-    // Scale to the [0, 1] range
-    return f32(reversed_bits) * 2.3283064365386963e-10; // / 0x100000000
+    var reversed = bits;
+    reversed = (reversed & 0x55555555u) << 1u | (reversed & 0xAAAAAAAAu) >> 1u;
+    reversed = (reversed & 0x33333333u) << 2u | (reversed & 0xCCCCCCCCu) >> 2u;
+    reversed = (reversed & 0x0F0F0F0Fu) << 4u | (reversed & 0xF0F0F0F0u) >> 4u;
+    reversed = (reversed & 0x00FF00FFu) << 8u | (reversed & 0xFF00FF00u) >> 8u;
+    reversed = (reversed << 16u) | (reversed >> 16u);
+    return f32(reversed) * 2.3283064365386963e-10; // 1.0 / 2^32
 }
 
-// Generates a 2D low-discrepancy Hammersley sequence point
-fn hammersley(i: u32, N: u32) -> vec2<f32> {
-    return vec2<f32>(f32(i) / f32(N), radical_inverse_vdc(i));
+// PCG hash function for scrambling
+fn pcg_hash(seed: u32) -> u32 {
+    var state = seed;
+    state = state * 747796405u + 2891336453u;
+    return ((state >> ((state >> 28u) + 4u)) ^ state);
 }
 
-// Generates a cosine-weighted sample vector in tangent space for diffuse lighting
-fn importance_sample_lambert(xi: vec2<f32>) -> vec3<f32> {
-    let cos_theta = sqrt(1.0 - xi.y);
-    let sin_theta = sqrt(xi.y); // This is sqrt(1.0 - cos_theta^2)
-    let phi = 2.0 * PI * xi.x;
-    let sample_vec = vec3<f32>(cos(phi) * sin_theta, sin(phi) * sin_theta, cos_theta);
-    return sample_vec;
+// Function to generate a scrambled Hammersley 2D point
+fn hammersley2d_scrambled(i: u32, N: u32, scramble: u32) -> vec2<f32> {
+    return vec2(f32(i) / f32(N), radical_inverse_vdc(i ^ scramble));
 }
 
-fn calculate_pbr_ibl_diffuse(N: vec3<f32>, gid: vec3<u32>) {
-    var total_radiance = vec3(0.0);
-
-    const SAMPLE_COUNT: u32 = 1024u; // 1024 or 2048 is a good number
-
-    // Create the TBN matrix once before the loop
-=======
-const PCG_MULTIPLIER: u32 = 747796405u;
-const PCG_INCREMENT: u32 = 2891336453u;
-fn pcg_hash(seed: u32) -> f32 {
-    var state = seed;
-    state = state * PCG_MULTIPLIER + PCG_INCREMENT;
-    let word = ((state >> ((state >> 28u) + 4u)) ^ state) * 277803737u;
-    return f32(word >> 16u) / 65535.0; // Returns a value in [0, 1]
+// Function to generate a cosine-weighted sample direction on a hemisphere
+fn importance_sample_lambert(uv: vec2<f32>) -> vec3<f32> {
+    let phi = uv.y * TWO_PI;
+    let cos_theta = sqrt(1.0 - uv.x);
+    let sin_theta = sqrt(uv.x);
+    
+    return vec3(
+        sin_theta * cos(phi),
+        sin_theta * sin(phi),
+        cos_theta
+    );
 }
 
 // Main function to calculate diffuse IBL for a given normal
 fn calculate_pbr_ibl_diffuse(N: vec3<f32>, gid: vec3<u32>) {
     var irradiance = vec3(0.0);
 
-    // Number of samples
     const SAMPLE_COUNT: u32 = 8192u; 
 
-    // Use gid as a seed for the random number generator
-    let seed = gid.x * 19u + gid.y * 13u + gid.z * 11u;
+    // Get the scrambling seed from the pixel's coordinates
+    let scramble_seed = pcg_hash(gid.x * 19u + gid.y * 13u + gid.z * 11u);
 
     // Create a TBN matrix for transforming samples
->>>>>>> 628bd2a7
     let up = select(vec3(0.0, 0.0, 1.0), vec3(0.0, 1.0, 0.0), abs(N.y) > 0.999);
     let tangent = normalize(cross(up, N));
     let bitangent = cross(N, tangent);
 
     for (var i: u32 = 0u; i < SAMPLE_COUNT; i++) {
-<<<<<<< HEAD
-        // 1. Get a low-discrepancy point on the unit square
-        let xi = hammersley(i, SAMPLE_COUNT);
+        // Generate a 2D scrambled Hammersley point
+        let uv = hammersley2d_scrambled(i, SAMPLE_COUNT, scramble_seed);
 
-        // 2. Generate a cosine-weighted sample direction in tangent space
-        let tangent_sample = importance_sample_lambert(xi);
-
-        // 3. Transform sample to world space
-=======
-        // Generate two random numbers from our hash function
-        let r1 = pcg_hash(seed + i * 3u);
-        let r2 = pcg_hash(seed + i * 5u);
-
-        // Cosine-weighted importance sampling in tangent space
-        let phi = r1 * TWO_PI;
-        let cos_theta = sqrt(1.0 - r2);
-        let sin_theta = sqrt(r2);
-
-        let tangent_sample = vec3(
-            sin_theta * cos(phi),
-            sin_theta * sin(phi),
-            cos_theta
-        );
+        // Generate sample direction in tangent space
+        let tangent_sample = importance_sample_lambert(uv);
 
         // Transform sample from tangent space to world space
->>>>>>> 628bd2a7
         let L = normalize(
             tangent * tangent_sample.x +
             bitangent * tangent_sample.y +
             N * tangent_sample.z
         );
-<<<<<<< HEAD
-
-        // 4. Sample environment map
-        let eq_uv = vec2(atan2(L.z, L.x), asin(L.y)) * INV_ATAN + 0.5;
-        let src_dims = vec2<f32>(textureDimensions(src));
-        let eq_pixel = vec2<i32>(eq_uv * src_dims);
-        let sample_color = textureLoad(src, clamp(eq_pixel, vec2(0), vec2<i32>(src_dims) - 1), 0).rgb;
-
-        // 5. Accumulate radiance.
-        // With importance sampling, the PDF cancels out the cosine term,
-        // so we just sum the sampled colors.
-        total_radiance += sample_color;
-    }
-
-    // 6. The final irradiance is the average radiance scaled by the Lambertian BRDF (1/PI)
-    let irradiance = total_radiance / f32(SAMPLE_COUNT);
-    let prefiltered_color = irradiance; // The 1/PI factor is applied in the main render shader, not here.
-=======
         
         // Sample environment map
         let eq_uv = vec2(atan2(L.z, L.x), asin(L.y)) * INV_ATAN + 0.5;
@@ -155,14 +110,10 @@
         let eq_pixel = vec2<i32>(eq_uv * src_dims);
         let sample_color = textureLoad(src, clamp(eq_pixel, vec2(0), vec2<i32>(src_dims) - 1), 0);
 
-        // Accumulate irradiance
         irradiance += sample_color.rgb;
     }
 
-    // Correct normalization: simply average the accumulated samples.
     let prefiltered_color = irradiance / f32(SAMPLE_COUNT);
->>>>>>> 628bd2a7
-
     textureStore(dst, gid.xy, gid.z, vec4(prefiltered_color, 1.0));
 }
 
@@ -186,10 +137,10 @@
     // Calculate world space normal for this texel
     let N = normalize(
         face.forward +
-        face.right * cube_uv.x - // Invert Y for texture coordinates
+        face.right * cube_uv.x - 
         face.up * cube_uv.y
     );
 
     // Calculate diffuse IBL
     calculate_pbr_ibl_diffuse(N, gid);
-}
+}