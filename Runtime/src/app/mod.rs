--- conflicted
+++ resolved
@@ -1,322 +1,10 @@
-<<<<<<< HEAD
-use std::sync::Arc;
-
-use cgmath::Vector2;
-use log::{debug, info, warn};
-use wgpu::{
-    util::{backend_bits_from_env, dx12_shader_compiler_from_env, gles_minor_version_from_env},
-    Adapter, Device, DeviceDescriptor, Features, Instance, InstanceDescriptor, InstanceFlags,
-    Limits, PowerPreference, PresentMode, Queue, RequestAdapterOptions, Surface,
-    SurfaceConfiguration, SurfaceTexture, TextureViewDescriptor,
-};
-use winit::{
-    application::ApplicationHandler,
-    dpi::PhysicalSize,
-    event::{DeviceEvent, DeviceId, StartCause, WindowEvent},
-    event_loop::{ActiveEventLoop, EventLoop},
-    window::{Window, WindowId},
-};
-=======
 use wgpu::{Device, Queue, SurfaceConfiguration, TextureView};
->>>>>>> 7d15f75f
 
 pub mod settings;
 pub use settings::*;
 
-<<<<<<< HEAD
-pub mod app;
-pub use app::*;
-
-use crate::error::Error;
-
-#[derive(Default)]
-pub struct AppRuntime<AppImpl: App> {
-    // App related
-    app: Option<AppImpl>,
-    runtime_settings: RuntimeSettings,
-    // Window related
-    window: Option<Arc<Window>>,
-    surface: Option<Surface<'static>>,
-    surface_configuration: Option<SurfaceConfiguration>,
-    // Device related
-    instance: Option<Instance>,
-    adapter: Option<Adapter>,
-    device: Option<Device>,
-    queue: Option<Queue>,
-}
-
-impl<AppImpl: App> AppRuntime<AppImpl> {
-    pub fn liftoff(event_loop: EventLoop<()>, settings: RuntimeSettings) -> Result<(), Error> {
-        info!("Akimo-Project: App Runtime");
-        info!(" --- @SakulFlee --- ");
-
-        #[cfg(feature = "dev_build")]
-        warn!("⚠️ THIS IS A DEV BUILD ⚠️");
-
-        Self::__liftoff(event_loop, settings)
-    }
-
-    pub(crate) fn __liftoff(
-        event_loop: EventLoop<()>,
-        runtime_settings: RuntimeSettings,
-    ) -> Result<(), Error> {
-        let mut runtime = Self {
-            app: None,
-            runtime_settings,
-            window: None,
-            surface: None,
-            surface_configuration: None,
-            instance: None,
-            adapter: None,
-            device: None,
-            queue: None,
-        };
-
-        event_loop
-            .run_app(&mut runtime)
-            .map_err(Error::EventLoopError)
-    }
-
-    fn make_instance() -> Instance {
-        let instance = Instance::new(InstanceDescriptor {
-            backends: backend_bits_from_env().unwrap_or_default(),
-            flags: InstanceFlags::from_build_config().with_env(),
-            dx12_shader_compiler: dx12_shader_compiler_from_env().unwrap_or_default(),
-            gles_minor_version: gles_minor_version_from_env().unwrap_or_default(),
-        });
-
-        debug!("Instance: {:#?}", instance);
-
-        instance
-    }
-
-    fn make_adapter(instance: &Instance, compatible_surface: Option<&Surface>) -> Adapter {
-        let adapter = pollster::block_on(instance.request_adapter(&RequestAdapterOptions {
-            power_preference: PowerPreference::HighPerformance,
-            force_fallback_adapter: false,
-            compatible_surface,
-        }))
-        .expect("No suitable GPU adapters found!");
-
-        let adapter_info = adapter.get_info();
-        debug!("Adapter: {} ({:#?})", adapter_info.name, adapter_info);
-
-        adapter
-    }
-
-    fn make_surface_configuration(
-        surface: &Surface,
-        adapter: &Adapter,
-        window_size: PhysicalSize<u32>,
-        vsync_enabled: bool,
-    ) -> SurfaceConfiguration {
-        let mut surface_configuration = surface
-            .get_default_config(adapter, window_size.width, window_size.height)
-            .expect("Surface isn't compatible with chosen adapter!");
-
-        surface_configuration.present_mode = match vsync_enabled {
-            true => PresentMode::AutoVsync,
-            false => PresentMode::AutoNoVsync,
-        };
-
-        // Add SRGB view format
-        surface_configuration
-            .view_formats
-            .push(surface_configuration.format.add_srgb_suffix());
-
-        surface_configuration
-    }
-
-    pub fn reconfigure_surface(&mut self) {
-        self.surface.as_ref().unwrap().configure(
-            self.device.as_ref().unwrap(),
-            self.surface_configuration.as_ref().unwrap(),
-        );
-
-        if let Some(app) = &mut self.app {
-            if let Some(config) = &self.surface_configuration {
-                app.on_resize(
-                    Vector2 {
-                        x: config.width,
-                        y: config.height,
-                    },
-                    self.device.as_ref().unwrap(),
-                    self.queue.as_ref().unwrap(),
-                )
-            }
-        }
-    }
-
-    pub fn acquire_next_frame(&self) -> Option<SurfaceTexture> {
-        let surface = self.surface.as_ref().unwrap();
-
-        match surface.get_current_texture() {
-            Ok(frame) => Some(frame),
-            Err(e) => {
-                warn!("Surface next frame acquire failed: {}", e);
-                None
-            }
-        }
-    }
-
-    pub fn redraw(&mut self) {
-        // Check if surface and device are present
-        if self.surface.is_none() || self.device.is_none() {
-            warn!("Redraw requested, but runtime is in an incomplete state!");
-            return;
-        }
-
-        // Get next frame to render on
-        if let Some(frame) = self.acquire_next_frame() {
-            if let Some(format) = self
-                .surface_configuration
-                .as_ref()
-                .unwrap()
-                .view_formats
-                .first()
-            {
-                let view = frame.texture.create_view(&TextureViewDescriptor {
-                    format: Some(*format),
-                    ..TextureViewDescriptor::default()
-                });
-
-                // Render!
-                self.app
-                    .as_mut()
-                    .expect("Redraw on runtime without app")
-                    .on_render(
-                        &view,
-                        self.device.as_ref().unwrap(),
-                        self.queue.as_ref().unwrap(),
-                    );
-
-                // Present the frame after rendering and inform the window about a redraw being needed
-                frame.present();
-            } else {
-                warn!("Surface configuration doesn't have any view formats!");
-            }
-        } else {
-            warn!("No surface yet, but redraw was requested!");
-        }
-    }
-
-    fn update(&mut self) {
-        match self.app.as_mut() {
-            Some(app) => app.on_update(),
-            None => warn!("App not present in Runtime! Skipping update."),
-        }
-    }
-}
-
-impl<AppImpl: App> ApplicationHandler for AppRuntime<AppImpl> {
-    fn resumed(&mut self, event_loop: &ActiveEventLoop) {
-        // Fill window handle and remake the device & queue chain
-        self.window = Some(Arc::new(
-            event_loop
-                .create_window(
-                    Window::default_attributes()
-                        .with_active(true)
-                        .with_inner_size(self.runtime_settings.size)
-                        .with_title(self.runtime_settings.name.clone()),
-                )
-                .unwrap(),
-        ));
-
-        self.instance = Some(Self::make_instance());
-
-        self.surface = Some(
-            self.instance
-                .as_ref()
-                .unwrap()
-                .create_surface(self.window.as_ref().unwrap().clone())
-                .expect("Surface creation failed"),
-        );
-
-        self.adapter = Some(Self::make_adapter(
-            self.instance.as_ref().unwrap(),
-            Some(self.surface.as_ref().unwrap()),
-        ));
-
-        let window_size = self.window.as_ref().unwrap().inner_size();
-        self.surface_configuration = Some(Self::make_surface_configuration(
-            self.surface.as_ref().unwrap(),
-            self.adapter.as_ref().unwrap(),
-            window_size,
-            self.runtime_settings.vsync_enabled,
-        ));
-
-        let (device, queue) = pollster::block_on(self.adapter.as_ref().unwrap().request_device(
-            &DeviceDescriptor {
-                label: None,
-                required_features: Features::default(),
-                required_limits: Limits::default(),
-            },
-            None,
-        ))
-        .expect("Unable to find suitable GPU device!");
-        self.device = Some(device);
-        self.queue = Some(queue);
-
-        self.reconfigure_surface();
-
-        // Check if the app exists. If not, create it.
-        if self.app.is_none() {
-            info!("Bootstrapping app ...");
-
-            self.app = Some(AppImpl::init(
-                self.surface_configuration.as_ref().unwrap(),
-                self.device.as_ref().unwrap(),
-                self.queue.as_ref().unwrap(),
-            ));
-        }
-    }
-
-    fn suspended(&mut self, _event_loop: &ActiveEventLoop) {
-        // Invalidate everything related to the window, surface and device.
-        // (Except for the app!)
-        self.window = None;
-        self.surface = None;
-        self.surface_configuration = None;
-        self.instance = None;
-        self.adapter = None;
-        self.device = None;
-        self.queue = None;
-    }
-
-    fn window_event(
-        &mut self,
-        event_loop: &ActiveEventLoop,
-        _window_id: WindowId,
-        event: WindowEvent,
-    ) {
-        match event {
-            WindowEvent::Resized(new_size) => {
-                self.surface_configuration = Some(Self::make_surface_configuration(
-                    self.surface.as_ref().unwrap(),
-                    self.adapter.as_ref().unwrap(),
-                    new_size,
-                    self.runtime_settings.vsync_enabled,
-                ));
-
-                self.reconfigure_surface();
-            }
-            WindowEvent::CloseRequested => {
-                info!("Close requested!");
-                event_loop.exit();
-            }
-            WindowEvent::RedrawRequested => {
-                self.update();
-                self.redraw();
-
-                self.window.as_ref().unwrap().request_redraw();
-            }
-            _ => debug!("Unhandled WindowEvent encountered: {:#?}", event),
-        }
-    }
-=======
 pub mod runtime;
 pub use runtime::*;
->>>>>>> 7d15f75f
 
 pub trait App {
     fn init(config: &SurfaceConfiguration, device: &Device, queue: &Queue) -> Self
