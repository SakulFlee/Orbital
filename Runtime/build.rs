--- conflicted
+++ resolved
@@ -1,6 +1,6 @@
 use std::path::PathBuf;
 use std::process::Command;
-use std::str; // Import for converting bytes to string
+use std::str;
 
 const MODEL_FILES_DIR: &str = "../Examples/SharedAssets/ModelFiles";
 const MODEL_SCRIPT_GLTF_EXPORT: &str =
@@ -46,12 +46,8 @@
 
     if !output.status.success() || stdout.contains("Error") || stderr.contains("Error") {
         panic!(
-<<<<<<< HEAD
-            "Failed generating PBR Spheres and export to glTF! Blender exited with code: {exit_code}"
-=======
             "Failed generating PBR Spheres and export to glTF! Blender exited with code: {}\nStdout: {}\nStderr: {}",
             output.status, stdout, stderr
->>>>>>> 56a2286d
         );
     } else {
         println!("cargo:warn=Exported PBR Spheres successfully!");
@@ -101,11 +97,6 @@
         .output()
         .expect("Failed to run Blender command!");
 
-<<<<<<< HEAD
-    let exit_code = handle.wait().expect("Failed to wait for process to finish");
-    if !exit_code.success() {
-        panic!("Failed converting Blender file to glTF! Blender exited with code: {exit_code}");
-=======
     let stdout = str::from_utf8(&output.stdout).expect("Failed to convert stdout to string");
     let stderr = str::from_utf8(&output.stderr).expect("Failed to convert stderr to string");
 
@@ -121,7 +112,6 @@
             "Failed converting Blender file '{}' to glTF! Blender exited with code: {}\nStdout: {}\nStderr: {}",
             filepath, output.status, stdout, stderr
         );
->>>>>>> 56a2286d
     } else {
         println!("cargo:warn=Exported Blender file '{filepath}' successfully!");
     }
