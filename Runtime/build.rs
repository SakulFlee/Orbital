use std::path::PathBuf;
use std::process::Command;
use std::str;

const MODEL_FILES_DIR: &str = "../Examples/SharedAssets/ModelFiles";
const MODEL_SCRIPT_GLTF_EXPORT: &str =
    "../Examples/SharedAssets/ModelScripts/blender_gltf_export.py";
const MODEL_SCRIPT_PBR_SPHERE_GEN: &str = "../Examples/SharedAssets/ModelScripts/pbr_sphere_gen.py";
const MODELS_DIR: &str = "../Examples/SharedAssets/Models";

fn main() {
    blender_pbr_spheres();
    blender_model_files();
}

fn blender_pbr_spheres() {
    let script_path = std::fs::canonicalize(MODEL_SCRIPT_PBR_SPHERE_GEN)
        .expect("Failed to canonicalize script path!");
    println!(
        "cargo::rerun-if-changed={}",
        script_path
            .to_str()
            .expect("Failed converting script path to string!")
    );

    let output_path =
        std::fs::canonicalize(MODELS_DIR).expect("Failed to canonicalize models output folder!");

    let output = Command::new("blender")
        .arg("--background")
        .arg("--python")
        .arg(&script_path) // Use &script_path as Command::arg takes AsRef<OsStr>
        .current_dir(&output_path) // Use &output_path
        .output() // Use output() to capture stdout and stderr
        .expect("Failed to run Blender command!");

    let stdout = str::from_utf8(&output.stdout).expect("Failed to convert stdout to string");
    let stderr = str::from_utf8(&output.stderr).expect("Failed to convert stderr to string");

    if !stdout.is_empty() {
        println!("cargo:warning=Blender stdout:\n{}", stdout);
    }
    if !stderr.is_empty() {
        println!("cargo:warning=Blender stderr:\n{}", stderr);
    }

    if !output.status.success() || !stdout.contains("### FINISHED ###") {
        panic!(
            "Failed generating PBR Spheres and export to glTF! Blender exited with code: {}\nStdout: {}\nStderr: {}",
            output.status, stdout, stderr
        );
    } else {
        println!("cargo:warn=Exported PBR Spheres successfully!");
    }
}

fn blender_model_files() {
    let script_path = std::fs::canonicalize(MODEL_SCRIPT_GLTF_EXPORT)
        .expect("Failed to canonicalize script path!");
    println!(
        "cargo::rerun-if-changed={}",
        script_path
            .to_str()
            .expect("Failed converting script path to string!")
    );

<<<<<<< HEAD
    println!("{MODEL_FILES_DIR:?}");
=======
>>>>>>> 0ce76250
    let model_files_path_ =
        std::fs::canonicalize(MODEL_FILES_DIR).expect("Failed to canonicalize script path!");
    let model_files_path = model_files_path_
        .to_str()
        .expect("Conversion from PathBuf to String failed!");

    let output_path =
        std::fs::canonicalize(MODELS_DIR).expect("Failed to canonicalize models output folder!");

    for entry in glob::glob(&format!("{model_files_path}/*.blend")).unwrap() {
        let path = entry.unwrap();

        blender_convert_to_gltf(
            path.to_str().unwrap(),
            &script_path,
            &output_path,
        );
    }
}

fn blender_convert_to_gltf(filepath: &str, script_path: &PathBuf, output_path: &PathBuf) {
    println!("cargo::rerun-if-changed={filepath}");

    let output = Command::new("blender")
        .arg("--background")
        .arg(filepath)
        .arg("--python")
        .arg(script_path)
        .current_dir(output_path)
        .output()
        .expect("Failed to run Blender command!");

    let stdout = str::from_utf8(&output.stdout).expect("Failed to convert stdout to string");
    let stderr = str::from_utf8(&output.stderr).expect("Failed to convert stderr to string");

    if !stdout.is_empty() {
        println!("cargo:warning=Blender stdout for '{}':\n{}", filepath, stdout);
    }
    if !stderr.is_empty() {
        println!("cargo:warning=Blender stderr for '{}':\n{}", filepath, stderr);
    }

    if !output.status.success() || !stdout.contains("### FINISHED ###") {
        panic!(
            "Failed converting Blender file '{}' to glTF! Blender exited with code: {}\nStdout: {}\nStderr: {}",
            filepath, output.status, stdout, stderr
        );
    } else {
        println!("cargo:warn=Exported Blender file '{filepath}' successfully!");
    }
}<|MERGE_RESOLUTION|>--- conflicted
+++ resolved
@@ -64,10 +64,6 @@
             .expect("Failed converting script path to string!")
     );
 
-<<<<<<< HEAD
-    println!("{MODEL_FILES_DIR:?}");
-=======
->>>>>>> 0ce76250
     let model_files_path_ =
         std::fs::canonicalize(MODEL_FILES_DIR).expect("Failed to canonicalize script path!");
     let model_files_path = model_files_path_
