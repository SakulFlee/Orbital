--- conflicted
+++ resolved
@@ -105,13 +105,9 @@
         ElementRegistration::default()
     }
 
-<<<<<<< HEAD
     fn on_input_event(&mut self, _input_event: &InputEvent) {}
-=======
+
     fn on_focus_change(&mut self, _focused: bool) {}
-
-    fn on_input_event(&mut self, _delta_time: f64, _input_event: &InputEvent) {}
->>>>>>> 2482c4ab
 
     fn on_update(&mut self, _delta_time: f64) -> Option<Vec<WorldChange>> {
         None
