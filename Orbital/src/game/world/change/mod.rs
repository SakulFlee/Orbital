--- conflicted
+++ resolved
@@ -35,20 +35,12 @@
     SpawnElement(Box<dyn Element>),
     /// Despawns (== removes) one or many [Element]s from the [World].
     ///
-<<<<<<< HEAD
-    /// TODO: Update docs
-    ///
-    /// Same as [WorldChange::SpawnModel], but without needing to supply
-    /// an [ElementUlid].
-    /// The [ElementUlid] of the current [Element] will be used.
-=======
     /// If the identifier is used by multiple [Element]s, **all** will be
     /// despawned.
     ///
     /// [World]: super::World
     DespawnElement(Identifier),
     /// Spawns (== add) a [Model] into the [World].
->>>>>>> aa34d18f
     ///
     /// [Model]: crate::resources::realizations::Model
     /// [World]: super::World
@@ -58,7 +50,6 @@
     /// [Model]: crate::resources::realizations::Model
     /// [World]: super::World
     DespawnModel(String),
-<<<<<<< HEAD
     /// If the given [Model] can be found, will _replace_ all given
     /// [Transform]s and set the given [Transform] as the only one. This should
     /// be used if you only have one [Instance]/[Transform] on your [Model].
@@ -134,9 +125,6 @@
     /// [Model]: crate::resources::realizations::Model
     /// [Instance]: crate::resources::realizations::Instance
     RemoveTransformsFromModel(String, Vec<usize>),
-    /// Sends a message to one or many [Elements](Element).  
-    /// The message must be a [HashMap<String, Variant>].
-=======
     /// Sends a `Message` to one or many [Element]s.
     ///
     /// The message must be a [HashMap<String, Variant>] and can encode most
@@ -146,7 +134,6 @@
     /// Will be rejected if an [Element] with the specified _Identifier_ was
     /// not found.
     ///
->>>>>>> aa34d18f
     SendMessage(Identifier, HashMap<String, Variant>),
     /// Spawns a [Camera] into the [World].
     ///
