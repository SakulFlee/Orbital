use element_store::ElementStore;
use hashbrown::HashMap;
<<<<<<< HEAD
use log::{info, warn};
=======
use log::{debug, info, warn};
use ulid::Ulid;
>>>>>>> cd31fd8f
use wgpu::{Device, Queue};

use crate::{
    app::{AppChange, InputEvent},
    log::error,
    resources::{
        descriptors::{CameraDescriptor, MaterialDescriptor, ModelDescriptor},
        realizations::{Camera, LightStorage, Model},
    },
};

pub mod change;
pub use change::*;

pub mod element;
pub use element::*;

pub mod message;
pub use message::*;

pub mod loader_executor;
pub use loader_executor::*;

mod element_store;

/// A [World] keeps track of everything inside your [Game].  
/// Mainly, [Elements] and [realized resources].
///
/// You may also be interested in [WorldChange] and [Element].
///
/// The inner workings of this structure are quiet complex, but do not
/// need to be understood by the average user.  
/// To break down what is happening here:  
/// - Each [Element] and [realized resource] gets assigned a [Ulid].
///     - Said [Ulid] is used as an identifier.
/// - When an [Element] spawns a [Model], the [realized resource] gets it's
///     [Ulid] assigned and a translation map is filled with both the [Element]
///     [Ulid], as well as the [realized resource] [Ulid].
/// - If a [realized resource] is despawned, it can be done so via their [Ulid].
/// - If an [Element] is despawned, it can be done so via their [Ulid].
///     - If this happens, any relations to [realized resources] **will also be
///         removed**.
///
/// Additionally, a _tagging_ system is in place here.  
/// If an [Element] registers itself with a given _tag_, then the _tag_ can be
/// used to interact with said [Element].
/// If multiple [Elements] register the same _tag_, then **all** will be
/// interacted with.  
/// E.g. You have three [Elements] _tagged_ `enemy` and request a despawning
/// of said _tag_ `enemy`, will result in **all** [Elements] _tagged_ `enemy`
/// to be removed.
///
/// Lastly, any changes and messaging is **queued up** and will be processed
/// on the next cycle if possible.
/// Changes get executed in-order of queueing (FIFO).
///
/// [Game]: crate::game::Game
/// [Elements]: crate::game::world::element::Element
/// [realized resource]: crate::resources::realizations
/// [realized resources]: crate::resources::realizations
#[derive(Debug)]
pub struct World {
    element_store: ElementStore,
    /// **Active** [Model]s and their [Ulid]s
    models: HashMap<String, Model>,
    /// --- Storages ---
    light_storage: LightStorage,
    // --- Queues ---
    /// Queue for [WorldChange]s before being processed into other queues
    queue_world_changes: Vec<WorldChange>,
    /// Queue for spawning [Element]s
    queue_element_spawn: Vec<Box<dyn Element>>,
    /// Queue for despawning [Element]s
    queue_element_despawn: Vec<String>,
    /// Queue for spawning [Model]s
    queue_model_spawn: Vec<ModelDescriptor>,
    /// Queue for despawning [Model]s
    queue_model_despawn: Vec<String>,
    /// Queue for messages being send to a target [Ulid]
    queue_messages: HashMap<String, Vec<Message>>,
    // --- Camera ---
    /// Active Camera
    active_camera: Option<Camera>,
    /// Active Camera Update  
    /// In case the camera to be updated is the active one.
    active_camera_change: Option<CameraChange>,
    /// Cameras
    camera_descriptors: Vec<CameraDescriptor>,
    /// Next camera to be changed to upon next cycle.
    /// Must be set to `Some` if we do change.
    /// Must be set to `None` if we don't change.
    /// Internal of `Some` must match existing camera descriptor.
    ///
    /// ⚠️ Only the most recent `WorldChange` request will be applied as we can
    /// only ever have one single camera active!
    next_camera: Option<String>,
    // --- Environment ---
    world_environment: MaterialDescriptor,
    loader_executor: LoaderExecutor,
}

impl World {
    pub fn new(device: &Device, queue: &Queue) -> Self {
        Self {
            element_store: ElementStore::new(),
            models: Default::default(),
            light_storage: LightStorage::initialize(device, queue),
            queue_world_changes: Default::default(),
            queue_element_spawn: Default::default(),
            queue_element_despawn: Default::default(),
            queue_model_spawn: Default::default(),
            queue_model_despawn: Default::default(),
            queue_messages: Default::default(),
            active_camera: Default::default(),
            active_camera_change: Default::default(),
            camera_descriptors: Default::default(),
            next_camera: Default::default(),
            world_environment: MaterialDescriptor::default_world_environment(),
            loader_executor: LoaderExecutor::new(None),
        }
    }

    fn process_active_camera_change(&mut self, device: &Device, queue: &Queue) {
        let update_option = self.active_camera_change.take();
        if let Some(change) = update_option {
            if let Some(camera) = &mut self.active_camera {
                camera.update_from_change(change, device, queue);
            } else {
                error!("Trying to apply camera change to active camera, but active camera does not exist!");
            }
        }
    }

    fn process_next_camera(&mut self, device: &Device, queue: &Queue) {
        if self.active_camera.is_none() && self.next_camera.is_none() {
            warn!("No active camera was set and no next camera is applied! Spawning a default camera ...");

            self.camera_descriptors.push(CameraDescriptor::default());
            self.next_camera = Some(CameraDescriptor::DEFAULT_NAME.into());
        }

        let taken = self.next_camera.take();
        if let Some(camera_identifier) = taken {
            match self
                .camera_descriptors
                .iter()
                .find(|x| x.identifier == camera_identifier)
            {
                Some(camera_descriptor) => {
                    // Realize camera
                    self.active_camera = Some(Camera::from_descriptor(
                        camera_descriptor.clone(),
                        device,
                        queue,
                    ));
                }
                None => {
                    error!(
                        "Supposed to change to camera '{}', but no such camera exists!",
                        camera_identifier
                    );
                }
            }
        }
    }

    fn process_queue_spawn_element(&mut self) {
        for mut element in self.queue_element_spawn.drain(..) {
            // Start element registration
            let registration: ElementRegistration = element.on_registration();

            let (labels, world_changes) = registration.extract();

            // Store boxed element
            self.element_store.store_element(element, labels);

            // Queue any changes
            self.queue_world_changes.extend(world_changes);
        }
    }

    fn process_queue_despawn_element(&mut self) {
        let drain = self.queue_element_despawn.drain(..).collect::<Vec<_>>();

        drain.iter().for_each(|element_label| {
            self.element_store.remove_element(element_label);
        });
    }

    fn process_queue_model_despawn(&mut self) {
        for model_ulid in self.queue_model_despawn.drain(..) {
            self.models.remove(&model_ulid);
        }
    }

    fn process_queue_model_spawn(&mut self) {
        for model_descriptor in self.queue_model_spawn.drain(..) {
            let model = Model::from_descriptor(model_descriptor);
            self.models.insert(model.label().to_string(), model);
        }
    }

    fn process_queue_messages(&mut self) {
        let mut world_changes = Vec::new();

        for (element_label, messages) in self.queue_messages.drain() {
            match self.element_store.send_messages(&element_label, messages) {
                Ok(element_world_changes) => {
                    world_changes.extend(element_world_changes);
                }
                Err(e) => {
                    error!(
                        "An error occurred while sending a message to '{}': {:?}",
                        element_label, e
                    )
                }
            }
        }

        for world_change in world_changes {
            self.process_world_change(world_change);
        }
    }

    pub fn process_world_changes(&mut self) -> Vec<AppChange> {
        let world_changes = std::mem::take(&mut self.queue_world_changes);

        let mut app_changes = Vec::new();
        for world_change in world_changes {
            if let Some(app_change) = self.process_world_change(world_change) {
                app_changes.push(app_change);
            }
        }

        self.process_queue_spawn_element();
        self.process_queue_despawn_element();
        self.process_queue_model_despawn();
        self.process_queue_messages();

        app_changes
    }

    /// Call this function to queue a given [WorldChange].  
    /// The [WorldChange] will be processed during the next possible
    /// cycle.
    pub fn process_world_change(&mut self, world_change: WorldChange) -> Option<AppChange> {
        match world_change {
            WorldChange::SpawnElement(element) => self.queue_element_spawn.push(element),
            WorldChange::DespawnElement(element_label) => {
                self.element_store.remove_element(&element_label);
            }
            WorldChange::SpawnModel(model_descriptor) => {
                self.queue_model_spawn.push(model_descriptor)
            }
            WorldChange::DespawnModel(model_label) => self.queue_model_despawn.push(model_label),
            WorldChange::SendMessage(element_label, message) => {
                match self
                    .element_store
                    .send_messages(&element_label, vec![message])
                {
                    Ok(world_changes) => self.queue_world_changes.extend(world_changes),
                    Err(e) => error!("An error occurred while sending a message: {:?}", e),
                }
            }
            WorldChange::SpawnCamera(descriptor) => self.spawn_camera(descriptor),
            WorldChange::SpawnCameraAndMakeActive(descriptor) => {
                let identifier = descriptor.identifier.clone();
                self.spawn_camera(descriptor);
                self.next_camera = Some(identifier);
            }
            WorldChange::DespawnCamera(identifier) => {
                if let Some(camera) = &self.active_camera {
                    if camera.descriptor().identifier == identifier {
                        self.active_camera = None;

                        warn!("Despawned Camera was active!");
                    }
                }

                self.camera_descriptors
                    .retain(|x| x.identifier != identifier);
            }
            WorldChange::ChangeActiveCamera(identifier) => {
                if let Some(camera) = &self.active_camera {
                    if camera.descriptor().identifier == identifier {
                        warn!("Attempting to activate already active camera!");
                        return None;
                    }
                }

                // If it exists or not will be handled by queue processor
                self.next_camera = Some(identifier);
            }
            WorldChange::UpdateCamera(change) => {
                if let Some(camera) = &self.active_camera {
                    if camera.descriptor().identifier == change.target {
                        self.active_camera_change = Some(change);
                    }
                } else if let Some(existing_camera_descriptor) = self
                    .camera_descriptors
                    .iter_mut()
                    .find(|x| x.identifier == change.target)
                {
                    existing_camera_descriptor.apply_change(change);
                }
            }
            WorldChange::AppChange(app_change) => return Some(app_change),
            WorldChange::SpawnLight(light_descriptor) => {
                self.light_storage.add_descriptor(light_descriptor)
            }
            WorldChange::ChangeWorldEnvironment {
                skybox_material: world_environment_material_descriptor,
            } => {
                if let MaterialDescriptor::WorldEnvironment {
                    sky: _,
                    irradiance: _,
                    radiance: _,
                } = &world_environment_material_descriptor
                {
                    self.world_environment = world_environment_material_descriptor;
                } else {
                    error!("WorldChange::ChangeSkyBox requested, but supplied material is not of type MaterialDescriptor::SkyBox!");
                }
            }
            WorldChange::CleanWorld => {
                info!("WorldChange::CleanWorld received!");

                // Note: Materials and such will automatically clean up after the given cache interval is hit

                // Clear spawning queues
                self.queue_element_spawn.clear();
                self.queue_model_spawn.clear();

                // Elements
                self.element_store.clear();

                // Models
                self.models.clear();

                // Lights
                self.light_storage.clear();

                // Camera
                self.camera_descriptors.clear();
                self.next_camera = None;
                self.active_camera = None;
                self.active_camera_change = None;
            }
            WorldChange::EnqueueLoader(loader) => {
                self.loader_executor.schedule_loader_boxed(loader);
            }
<<<<<<< HEAD
            WorldChange::ElementAddLabels {
                element_label,
                new_labels,
            } => {
                self.element_store.add_label(&element_label, new_labels);
            }
            WorldChange::ElementRemoveLabels {
                element_label,
                labels_to_be_removed,
            } => self
                .element_store
                .remove_label(&element_label, labels_to_be_removed),
=======
            WorldChange::SetTransformModel(model_label, transform) => {
                if let Some(model) = self.models.get_mut(&model_label) {
                    model.set_transforms(vec![transform]);
                } else {
                    error!(
                        "Model with label '{}' could not be found! Cannot set transform: {:?}",
                        model_label, transform
                    );
                }
            }
            WorldChange::SetTransformSpecificModelInstance(model_label, transform, index) => {
                if let Some(model) = self.models.get_mut(&model_label) {
                    model.set_specific_transform(transform, index);
                } else {
                    error!(
                        "Model with label '{}' could not be found! Cannot set transform: {:?}",
                        model_label, transform
                    );
                }
            }
            WorldChange::ApplyTransformModel(model_label, transform) => {
                if let Some(model) = self.models.get_mut(&model_label) {
                    debug!("Applying '{:?}' to '{}'", transform, model_label);
                    debug!("Before: {:?}", model.transform());
                    model.apply_transform(transform);
                    debug!("After: {:?}", model.transform());
                } else {
                    error!(
                        "Model with label '{}' could not be found! Cannot apply transform: {:?}",
                        model_label, transform
                    );
                }
            }
            WorldChange::ApplyTransformSpecificModelInstance(model_label, transform, index) => {
                if let Some(model) = self.models.get_mut(&model_label) {
                    model.apply_transform_specific(transform, index);
                } else {
                    error!(
                        "Model with label '{}' could not be found! Cannot apply transform: {:?}",
                        model_label, transform
                    );
                }
            }
            WorldChange::AddTransformsToModel(model_label, transforms) => {
                if let Some(model) = self.models.get_mut(&model_label) {
                    model.add_transforms(transforms);
                } else {
                    error!(
                        "Model with label '{}' could not be found! Cannot add transforms: {:?}",
                        model_label, transforms
                    );
                }
            }
            WorldChange::RemoveTransformsFromModel(model_label, indices) => {
                if let Some(model) = self.models.get_mut(&model_label) {
                    model.remove_transforms(indices);
                } else {
                    error!("Model with label '{}' could not be found! Cannot remove transform at index '{:?}'", model_label, indices);
                }
            }
>>>>>>> cd31fd8f
        }

        None
    }

    fn spawn_camera(&mut self, descriptor: CameraDescriptor) {
        if self
            .camera_descriptors
            .iter()
            .any(|x| x.identifier == descriptor.identifier)
        {
            warn!("Trying to spawn Camera with identifier '{}', which already exists. Rejecting change!", descriptor.identifier);
            return;
        }

        self.camera_descriptors.push(descriptor);
    }

    pub fn on_focus_change(&mut self, focused: bool) {
        self.element_store.send_focus_change(focused);
    }

    pub fn on_input_event(&mut self, input_event: &InputEvent) {
        self.element_store.send_input_event(input_event);
    }

    /// Processes queued up [WorldChanges]
    ///
    /// ⚠️ This is already called automatically by the [GameRuntime].  
    /// ⚠️ You will only need to call this if you are making your own thing.
    ///
    /// [GameRuntime]: crate::game::GameRuntime
    pub fn update(&mut self, delta_time: f64) -> Vec<AppChange> {
        let element_changes = self.element_store.update(delta_time);
        self.queue_world_changes.extend(element_changes);

        // Cycle loader, enqueue any `Ok`, report any `Err`
        let (ok, error): (Vec<_>, Vec<_>) = self
            .loader_executor
            .cycle()
            .into_iter()
            .partition(|x| x.is_ok());

        self.queue_world_changes
            .extend(ok.into_iter().flat_map(|x| x.unwrap()).collect::<Vec<_>>());

        error
            .into_iter()
            .for_each(|x| error!("Failed loading resource with loader: {:?}", x.unwrap_err()));

        // Process through `WorldChange`s and pass on any `AppChange`s
        let mut app_changes = self.process_world_changes();
        if self.element_store.element_count() == 0 {
            warn!("No more elements in World! Exiting ...");

            app_changes.push(AppChange::ForceAppClosure { exit_code: 0 });
        }
        app_changes
    }

    /// Similar to [World::update], but for [WorldChanges]
    /// that require GPU access.
    ///
    /// ⚠️ This is already called automatically by the [GameRuntime].  
    /// ⚠️ You will only need to call this if you are making your own thing.
    ///
    /// [GameRuntime]: crate::game::GameRuntime
    /// [WorldChanges]: WorldChange
    pub fn prepare_render(&mut self, device: &Device, queue: &Queue) {
        self.process_queue_model_spawn();
        self.process_active_camera_change(device, queue);
        self.process_next_camera(device, queue);

        self.light_storage.update_if_needed(device, queue);

        self.models
            .values_mut()
            .for_each(|x| x.prepare_render(device, queue));
    }

    /// This function returns a [Vec<&Model>] of all [Models] that
    /// need to be rendered.
    /// This information is intended to be send to a [Renderer].
    ///
    /// [Models]: Model
    /// [Renderer]: crate::renderer::Renderer
    pub fn gather_render_resources(&self) -> (&Camera, Vec<&Model>) {
        (
            self.active_camera.as_ref().unwrap(),
            self.models.values().collect::<Vec<_>>(),
        )
    }

    pub fn active_camera(&self) -> &Camera {
        self.active_camera.as_ref().unwrap()
    }

    pub fn models(&self) -> Vec<&Model> {
        // TODO: Select models based on render radius
        self.models.values().by_ref().collect()
    }

    pub fn light_storage(&self) -> &LightStorage {
        &self.light_storage
    }

    pub fn world_environment(&self) -> &MaterialDescriptor {
        &self.world_environment
    }
}<|MERGE_RESOLUTION|>--- conflicted
+++ resolved
@@ -1,11 +1,6 @@
 use element_store::ElementStore;
 use hashbrown::HashMap;
-<<<<<<< HEAD
-use log::{info, warn};
-=======
 use log::{debug, info, warn};
-use ulid::Ulid;
->>>>>>> cd31fd8f
 use wgpu::{Device, Queue};
 
 use crate::{
@@ -357,7 +352,6 @@
             WorldChange::EnqueueLoader(loader) => {
                 self.loader_executor.schedule_loader_boxed(loader);
             }
-<<<<<<< HEAD
             WorldChange::ElementAddLabels {
                 element_label,
                 new_labels,
@@ -370,7 +364,6 @@
             } => self
                 .element_store
                 .remove_label(&element_label, labels_to_be_removed),
-=======
             WorldChange::SetTransformModel(model_label, transform) => {
                 if let Some(model) = self.models.get_mut(&model_label) {
                     model.set_transforms(vec![transform]);
@@ -431,7 +424,6 @@
                     error!("Model with label '{}' could not be found! Cannot remove transform at index '{:?}'", model_label, indices);
                 }
             }
->>>>>>> cd31fd8f
         }
 
         None
